--- conflicted
+++ resolved
@@ -435,11 +435,7 @@
 
 if __name__ == '__main__':
     parser = argparse.ArgumentParser()
-<<<<<<< HEAD
-    parser.add_argument('command', choices=['run', 'trials', 'instructions', 'single_trial'],
-=======
     parser.add_argument('command', choices=['run', 'trials', 'instructions', 'test', 'survey'],
->>>>>>> 59ae060c
                         nargs='?', default='run')
     parser.add_argument('--output', '-o', help='Name of output file')
 
@@ -451,7 +447,7 @@
     elif args.command == 'instructions':
         experiment = Experiment('settings.yaml', 'texts.yaml')
         experiment.show_instructions()
-    elif args.command == 'single_trial':
+    elif args.command == 'test':
         trial_settings = dict(
             question_slug='is-it-used-in-circuses',
             cue='elephant',
@@ -462,16 +458,12 @@
         )
 
         experiment = Experiment('settings.yaml', 'texts.yaml')
-<<<<<<< HEAD
         trial_data = experiment.run_trial(trial_settings)
         import pprint
         pprint.pprint(trial_data)
-=======
-        print experiment.run_trial(default_trial_settings)
     elif args.command == 'survey':
         experiment = Experiment('settings.yaml', 'texts.yaml')
         import webbrowser
         webbrowser.open(experiment.survey_url.format(subj_id='TEST_SUBJ', computer='TEST_COMPUTER'))
->>>>>>> 59ae060c
     else:
         main()